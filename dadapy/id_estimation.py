import math
import multiprocessing

import numpy as np
import scipy.special as sp
from scipy.optimize import curve_fit

from dadapy._base import Base
from dadapy.utils_ import utils as ut

from dadapy.utils_.utils import compute_nn_distances

cores = multiprocessing.cpu_count()
rng = np.random.default_rng()


class IdEstimation(Base):
    """Estimates the intrinsic dimension of a dataset choosing among various routines.

    Inherits from class Base.

    Attributes:

            intrinsic_dim (int): (rounded) computed intrinsic dimension of the data manifold.

    """

    def __init__(
        self, coordinates=None, distances=None, maxk=None, verbose=False, njobs=cores
    ):
        super().__init__(
            coordinates=coordinates,
            distances=distances,
            maxk=maxk,
            verbose=verbose,
            njobs=njobs,
        )

        self.intrinsic_dim = None
        self.intrinsic_dim_err = None

    # ----------------------------------------------------------------------------------------------

    def return_id_scaling_r2n(self, range_max=1024, d0=0.001, d1=1000):
        """Compute the id at different scales using the r2n algorithm.

        Args:
                range_max: maximum number neighbourhood considered for the id computations, the largest this number the
                larges is the scale.
                d0: minimum intrinsic dimension considered in the search
                d1: maximum intrinsic dimension considered in the search

        Returns:

        """

        def get_steps(upper_bound, range_max=range_max):
            range_r2 = min(range_max, upper_bound)
            max_step = int(math.log(range_r2, 2))
            return np.array([2 ** i for i in range(max_step)]), range_r2

        if self.distances is not None and range_max < self.maxk:
            steps, _ = get_steps(upper_bound=range_max)
            mus = self.distances[:, steps[1:]] / self.distances[:, steps[:-1]]
            r2s = self.distances[:, np.array([steps[:-1], steps[1:]])]

        elif self.X is not None:
            steps, range_r2 = get_steps(upper_bound=self.N - 1)
            distances, dist_indices, mus, r2s = self._return_mus_scaling(
                range_scaling=range_r2
            )

            # if distances have not been computed save them
            if self.distances is None:
                self.distances = distances
                self.dist_indices = dist_indices
                self.N = distances.shape[0]

        else:
            raise ValueError(
                "You need a coordinate matrix to perform a scaling analysis, or decrease range_max"
            )

        # array of ids (as a function of the average distance to a point)
        ids_scaling = np.zeros(mus.shape[1])
        # array of error estimates (via fisher information)
        ids_scaling_err = np.zeros(mus.shape[1])
        # array of average 'first' and 'second' neighbor distances, relative to each id estimate
        r2s_scaling = np.mean(r2s, axis=(0, 1))

        # compute IDs via maximum likelihood (and their error) for all the scales up to range_scaling
        for i in range(mus.shape[1]):
            n1 = 2 ** i

            ids_scaling[i], ids_scaling_err[i] = self.compute_id_r2n(
                n1, d0=d0, d1=d1, mus=mus[:, i], return_id=True
            )

        return ids_scaling, ids_scaling_err, r2s_scaling

    # ----------------------------------------------------------------------------------------------

    def compute_id_r2n(self, n1, d0=0.001, d1=1000, mus=None, return_id=False):
<<<<<<< HEAD

=======
        
>>>>>>> 21b1da97
        if mus is None:
            mus = np.log(self.distances[:, n1 * 2] / self.distances[:, n1])

        id = ut._argmax_loglik(self.dtype, d0, d1, mus, n1, 2 * n1, self.N, eps=1.0e-7)
        id_err = (1 / ut._fisher_info_scaling(id, mus, n1, 2 * n1)) ** 0.5

        self.intrinsic_dim = id
        self.intrinsic_dim_err = id_err

        if return_id:
            return id, id_err

    # ----------------------------------------------------------------------------------------------

    def compute_id_2NN(
        self,
        algorithm="base",
        fraction=0.9,
        N_subset=None,
        return_id=False,
        metric="euclidean",
    ):
        """Compute intrinsic dimension using the 2NN algorithm

        Args:
                algorithm: 'base' to perform the linear fit, 'ml' to perform maximum likelihood
                fraction: fraction of mus that will be considered for the estimate (discard highest mus)
                N_subset: Can be used to change the scale at which one is looking at the data

        Returns:


        """

        if N_subset is None:
            N_subset = self.N

        if self.metric is None:
            self.metric = metric

        nrep = int(np.round(self.N / N_subset))
        ids = np.zeros(nrep)
        r2s = np.zeros((nrep, 2))

        #-----
        def _compute_id_2NN_single(mus, fraction):

            N = mus.shape[0]
            N_eff = int(N * fraction)

            mus_reduced = np.sort(mus)[:N_eff]

            if algorithm == "ml":
                intrinsic_dim = N / np.sum(mus)

            elif algorithm == "base":
                y = -np.log(1 - np.arange(1, N_eff + 1) / N)

                def func(x, m):
                    return m * x

                intrinsic_dim, _ = curve_fit(func, mus_reduced, y)

            else:
                raise ValueError("Please select a valid algorithm type")

            return intrinsic_dim
        #-----

        for i in range(nrep):
            idx = np.random.choice(self.N, size=N_subset, replace=False)

            d, _ = compute_nn_distances(
                self.X[idx], min(N_subset-1, self.maxk), self.metric, self.p, self.period
            )

            mus = np.log(d[:, 2] / d[:, 1])
            id = _compute_id_2NN_single(mus, fraction)

            r2s[i] = np.mean(d[:, np.array([1, 2])])
            ids[i] = id

        id = np.mean(ids)
        stderr = np.std(ids) / len(ids) ** 0.5

        if self.verb:
            print(f"ID estimation finished: selecting ID of {id} +- {stderr}")

        self.intrinsic_dim = id
        self.intrinsic_dim_err = stderr

        if return_id:
            return (
                id,
                stderr,
                np.mean(r2s),
            )

    # ----------------------------------------------------------------------------------------------

    def return_id_scaling_2NN(
        self,
        N_min=10,
        algorithm="base",
        fraction=0.9,
    ):
        max_ndec = int(math.log(self.N, 2)) - 1
        Nsubsets = np.round(self.N / np.array([2 ** i for i in range(max_ndec)]))
        Nsubsets = Nsubsets.astype(int)

        if N_min is not None:
            Nsubsets = Nsubsets[Nsubsets > N_min]

        ids_scaling = np.zeros(Nsubsets.shape[0])
        ids_scaling_err = np.zeros(Nsubsets.shape[0])
        r2s_scaling = np.zeros((Nsubsets.shape[0]))

        for i, N_subset in enumerate(Nsubsets):
            ids_scaling[i], ids_scaling_err[i], r2s_scaling[i] = self.compute_id_2NN(
                algorithm=algorithm,
                fraction=fraction,
                N_subset=N_subset,
                return_id=True,
            )

        return ids_scaling, ids_scaling_err, r2s_scaling

    # ----------------------------------------------------------------------------------------------

    def compute_id_gammaprior(self, alpha=2, beta=5):
        if self.distances is None:
            self.compute_distances()

        if self.verb:
            print(
                "ID estimation started, using alpha = {} and beta = {}".format(
                    alpha, alpha
                )
            )

        distances_used = self.distances

        sum_log_mus = np.sum(np.log(distances_used[:, 2] / distances_used[:, 1]))

        alpha_post = alpha + self.N
        beta_post = beta + sum_log_mus

        mean_post = alpha_post / beta_post
        std_post = np.sqrt(alpha_post / beta_post ** 2)
        mode_post = (alpha_post - 1) / beta_post

        self.id_alpha_post = alpha_post
        self.id_beta_post = beta_post
        self.id_estimated_mp = mean_post
        self.id_estimated_mp_std = std_post
        self.id_estimated_map = mode_post
        self.intrinsic_dim = int(np.around(self.id_estimated_mp, decimals=0))

    # ----------------------------------------------------------------------------------------------

    def fix_rk(self, rk=None, ratio=None):
        """Computes the k points within the given rk and n points within given rn.

        For each point, computes the number self.k of points within a sphere of radius rk
        and the number self.n within an inner sphere of radius rn=rk*ratio. It also provides
        a mask to take into account those points for which the statistics might be wrong, i.e.
        k == self.maxk, meaning that all available points were selected. If self.maxk is equal
        to the number of points of the dataset no mask will be applied

        Args:
                rk (float or int): external shell radius
                ratio (float,optional): ratio between internal and external radii of the shells

        Returns:

        """
        # checks-in and initialisations
        if self.distances is None:
            self.compute_distances()

        if ratio is not None:
            self.set_r(ratio)
        else:
            assert (
                self.r is not None
            ), "set self.r or insert a value for the ratio parameter"

        if rk is not None:
            self.set_rk(rk)
        else:
            assert (
                self.rk is not None
            ), "set self.R or insert a value for the rk parameter"

        # routine
        self.rn = self.rk * self.r
        self.k = (self.distances <= self.rk).sum(axis=1)
        self.n = (self.distances <= self.rn).sum(axis=1)

        # checks-out
        if self.maxk == self.N-1:
            self.mask = np.ones(self.N, dtype=bool)
        else:
            # if not all possible NN were taken into account (i.e. maxk < N) and k is equal to self.maxk
            # or distances[:,-1]<lk, it is likely that there are other points within lk that are not being
            # considered and thus potentially altering the statistics -> neglect them through self.mask
            # in the calculation of likelihood
            self.mask = self.distances[:, -1] > self.lk  # or self.k == self.maxk

            if np.any(~self.mask):
                print(
                    "NB: for "
                    + str(sum(~(self.mask)))
                    + " points, the counting of k could be wrong, "
                    + "as more points might be present within the selected Rk. In order not to affect "
                    + "the statistics a mask is provided to remove them from the calculation of the "
                    + "likelihood or posterior.\nConsider recomputing NN with higher maxk or lowering Rk."
                )

    # ----------------------------------------------------------------------------------------------

    def compute_id_binomial_rk(
        self, rk=None, ratio=None, subset=None, method="bayes", plot=False
    ):
        """Calculate Id using the binomial estimator by fixing the eternal radius for all the points

        In the estimation of d one has to remove the central point from the counting of n and k
        as it generates the process but it is not effectively part of it

        Args:
                rk (float): radius of the external shell
                ratio (float): ratio between internal and external shell
                subset (int): choose a random subset of the dataset to make the Id estimate
                method (str, default='bayes'): choose method between 'bayes' and 'mle'. The bayesian estimate
                                            gives the mean value and std of d, while mle only the max of the likelihood
                plot (bool, default=False): if True plots the posterior and initialise self.posterior_domain and self.posterior

        """
        # checks-in and initialisations
        if ratio is not None:
            self.set_r(ratio)
        else:
            assert (
                self.r is not None
            ), "set self.r or insert a valure for the ratio parameter"

        if rk is not None:
            self.set_rk(rk)
        else:
            assert (
                self.rk is not None
            ), "set self.R or insert a valure for the rk parameter"

        self.rn = self.rk * self.r

        # routine
        self.fix_rk()

        n_eff = self.n[self.mask]
        k_eff = self.k[self.mask]

        if subset is not None:
            assert isinstance(
                subset, (np.integer, int)
            ), "subset needs to be an integer"
            if subset < len(n_eff):
                subset = rng.choice(len(n_eff), subset, replace=False, shuffle=False)
                n_eff = n_eff[subset]
                k_eff = k_eff[subset]

        E_n = n_eff.mean()
        if E_n == 1.0:
            print(
                "no points in the inner shell, returning 0. Consider increasing rk and/or the ratio"
            )
            self.id_estimated_binom = 0
            return 0

        if method == "mle":
            self.id_estimated_binom = np.log((E_n - 1) / (k_eff.mean() - 1)) / np.log(
                self.r
            )
        elif method == "bayes":
            (
                self.id_estimated_binom,
                self.id_estimated_binom_std,
                self.posterior_domain,
                self.posterior,
            ) = ut._beta_prior(k_eff - 1, n_eff - 1, self.r, plot=plot)
        else:
            print("select a proper method for id computation")
            return 0

    # ----------------------------------------------------------------------------------------------

    def fix_k(self, k_eff=None, ratio=None):
        """Computes rk, rn, n for each point given a selected value of k

        This routine computes the external radius rk, internal radius rn and internal points n
        given a value k (the number of NN to consider).

        Args:
                k_eff (int, default=self.maxk): selected number of NN
                ratio (float, ): ratio among rn and rk

        Returns:

        """
        # checks-in and initialisations
        if self.distances is None:
            self.compute_distances()

        if ratio is not None:
            self.set_r(ratio)
        else:
            assert (
                self.r is not None
            ), "set self.r or insert a value for the parameter ratio"

        if k_eff is not None:
            assert (
                k_eff < self.maxk
            ), "You first need to recompute the distances with the proper amount on NN"
        else:
            k_eff = self.maxk - 1

        # routine
        self.k = k_eff
        self.rk = self.distances[:, self.k]  # k NN -> k-1 position in the array
        self.rn = self.rk * self.r
        self.n = (self.distances <= self.rn.reshape(self.N, 1)).sum(axis=1)

        self.mask = np.ones(self.N, dtype=bool)

    # --------------------------------------------------------------------------------------

    def compute_id_binomial_k(
        self, k=None, ratio=None, subset=None, method="bayes", plot=False
    ):
        """Calculate Id using the binomial estimator by fixing the number of neighbours

        As in the case in which one fixes rk, also in this version of the estimation
        one removes the central point from n and k. Furthermore one has to remove also
        the k-th NN, as it plays the role of the distance at which rk is taken.
        So if k=5 it means the 5th NN from the central point will be considered,
        taking into account 6 points though (the central one too). This means that
        in principle k_eff = 6, to which I'm supposed to subtract 2. For this reason
        in the computation of the MLE we have directly k-1, which explicitely would be k_eff-2

        Args:
                k (int): order of neighbour that set the external shell
                ratio (float): ratio between internal and external shell
                subset (int): choose a random subset of the dataset to make the Id estimate
                method (str, default='bayes'): choose method between 'bayes' and 'mle'. The bayesian estimate
                                            gives the mean value and std of d, while mle only the max of the likelihood
                plot (bool, default=False): if True plots the posterior and initialise self.posterior_domain and self.posterior
        """
        # checks-in and initialisations
        if ratio is not None:
            self.set_r(ratio)
        else:
            assert (
                self.r is not None
            ), "set self.r or insert a value for the ratio parameter"

        if k is not None:
            assert (
                k < self.maxk
            ), "You first need to recompute the distances with the proper number of NN"
        else:
            k = self.maxk - 1

        # routine
        self.fix_k(k)
        n_eff = self.n

        if subset is not None:
            assert isinstance(
                subset, (np.integer, int)
            ), "subset needs to be an integer"
            if subset < len(self.n):
                subset = rng.choice(len(self.n), subset, replace=False, shuffle=False)
                n_eff = self.n[subset]

        E_n = n_eff.mean()
        if E_n == 1.0:
            print(
                "no points in the inner shell, returning 0\n. Consider increasing rk and/or the ratio"
            )
            self.id_estimated_binom = 0
            return 0

        if method == "mle":
            self.id_estimated_binom = np.log((E_n - 1) / (k - 1)) / np.log(self.r)
        elif method == "bayes":
            (
                self.id_estimated_binom,
                self.id_estimated_binom_std,
                self.posterior_domain,
                self.posterior,
            ) = ut._beta_prior(k - 1, n_eff - 1, self.r, plot=plot)
        else:
            print("select a proper method for id computation")
            return 0

    # ----------------------------------------------------------------------------------------------

    def binomial_CramerRao(self, d=None, k=None, r=None, N=None):
        """Calculate the Cramer Rao lower bound for the variance associated with the binomial estimator

        Args:
            d (float): intrinsic dimension
            k (float): average number of neighbours in the external shell
            r (float): ratio among internal and external radii
            N (int): number of points of the dataset

        """

        if d is None:
            assert (
                self.id_estimated_binom is not None
            ), "You have to compute the id using the binomial estimator first!"
            d = self.intrinsic_dim_binom
        if k is None:
            k = self.k
        if r is None:
            r = self.r
        if N is None:
            N = self.N

        self.VarCramerRao = (r ** (-d) - 1) / (k * N * np.log(r) ** 2)

    # ----------------------------------------------------------------------------------------------
    def set_id(self, d):
        assert d > 0, "cannot support negative dimensions (yet)"
        self.intrinsic_dim = d

    # ----------------------------------------------------------------------------------------------
    def set_r(self, r):
        assert 0 < r < 1, "select a proper ratio, 0<r<1"
        self.r = r

    # ----------------------------------------------------------------------------------------------
    def set_rk(self, R):
        assert 0 < R, "select a proper rk>0"
        self.rk = R


# ----------------------------------------------------------------------------------------------<|MERGE_RESOLUTION|>--- conflicted
+++ resolved
@@ -101,11 +101,7 @@
     # ----------------------------------------------------------------------------------------------
 
     def compute_id_r2n(self, n1, d0=0.001, d1=1000, mus=None, return_id=False):
-<<<<<<< HEAD
-
-=======
-        
->>>>>>> 21b1da97
+
         if mus is None:
             mus = np.log(self.distances[:, n1 * 2] / self.distances[:, n1])
 
