import time
import multiprocessing

import numpy as np
from scipy.special import gammaln
from scipy import sparse

from duly.id_estimation import IdEstimation
from duly.utils_.mlmax import MLmax_gPAk, MLmax_gpPAk
from duly.cython_ import cython_maximum_likelihood_opt as cml
from duly.cython_ import cython_grads as cgr

cores = multiprocessing.cpu_count()


class DensityEstimation(IdEstimation):
    """Computes the log-density and its error at each point and other properties.

    Inherits from class IdEstimation. Can estimate the optimal number k* of neighbors for each points. \
    Can compute the log-density and its error at each point choosing among various kNN-based methods. \
    Can return an estimate of the gradient of the log-density at each point and an estimate of the error on each component. \
    Can return an estimate of the linear deviation from constant density at each point and an estimate of the error on each component. \

    Attributes:
        kstar (np.array(float)): array containing the chosen number k* of neighbors for each of the Nele points
        array_vector_diffs (np.ndarray(float), optional): stores vector differences from each point to its k* nearest neighbors. Accessed by the method return_vector_diffs(i,j) for each j in the neighbourhood of i
        common_neighs (scipy.sparse.csr_matrix(float), optional): stored as a sparse symmetric matrix of size Nele x Nele. Entry (i,j) gives the common number of neighbours between points i and j. Such value is reliable only if j is in the neighbourhood of i or vice versa.
        dc (np.array(float), optional): array containing the distance of the k*th neighbor from each of the Nele points
        Rho (np.array(float), optional): array containing the Nele log-densities
        Rho_err (np.array(float), optional): array containing the Nele errors on the Rho
        grads (np.ndarray(float), optional): for each line i contains the gradient components estimated from from point i 
        grads_var (np.ndarray(float), optional): for each line i contains the estimated variance of the gradient components at point i
        check_grads_covmat (bool, optional): it is flagged "True" when grads_var contains the variance-covariance matrices of the gradients.
        Fij_list (list(np.array(float)), optional): list of Nele arrays containing for each i the k* estimates of deltaF_ij computed from point i
        Fij_var_list (list(np.array(float)), optional): list of Nele arrays containing the squared errors on the deltaF_ij's


    """

    def __init__(self, coordinates=None, distances=None, maxk=None, verbose=False, njobs=cores):
        super().__init__(coordinates=coordinates, distances=distances, maxk=maxk, verbose=verbose,
                         njobs=njobs)

        self.kstar=None
        self.neigh_vector_diffs=None
        self.nind_list=None
        self.nind_iptr=None
        self.nind_mat=None
        self.common_neighs=None
        self.dc=None
        self.Rho=None
        self.Rho_err=None
        self.grads=None
        self.grads_var=None
        self.Fij_list=None
        self.Fij_var_list=None
        self.Fij_array=None
        self.Fij_var_array=None

    # ----------------------------------------------------------------------------------------------

    def compute_density_kNN(self, k=3):
        """Compute the density of of each point using a simple kNN estimator

        Args:
            k: number of neighbours used to compute the density

        Returns:

        """
        assert (self.id_selected is not None)

        if self.verb: print('k-NN density estimation started (k={})'.format(k))

        kstar = np.full(self.Nele, k, dtype=int)
        dc = np.zeros(self.Nele, dtype=float)
        Rho = np.zeros(self.Nele, dtype=float)
        Rho_err = np.zeros(self.Nele, dtype=float)
        prefactor = np.exp(
            self.id_selected / 2. * np.log(np.pi) - gammaln((self.id_selected + 2) / 2))
        Rho_min = 9.9E300

        for i in range(self.Nele):
            dc[i] = self.distances[i, k]
            Rho[i] = np.log(kstar[i]) - (
                    np.log(prefactor) + self.id_selected * np.log(self.distances[i, kstar[i]]))

            Rho_err[i] = 1. / np.sqrt(k)
            if (Rho[i] < Rho_min):
                Rho_min = Rho[i]

        # Normalise density
        Rho -= np.log(self.Nele)

        self.Rho = Rho
        self.Rho_err = Rho_err
        self.dc = dc
        self.kstar = kstar

        if self.verb: print('k-NN density estimation finished')

    # ----------------------------------------------------------------------------------------------

    def compute_kstar(self, Dthr=23.92812698):
        """Computes the density of each point using a simple kNN estimator with an optimal choice of k.

        Args:
            Dthr: Likelihood ratio parameter used to compute optimal k, the value of Dthr=23.92 corresponds
            to a p-value of 1e-6.

        Returns:

        """
        if self.id_selected is None:
            self.compute_id_2NN()

        if self.verb:
            print('kstar estimation started, Dthr = {}'.format(Dthr))

        # Dthr = 23.92812698  # this threshold value corresponds to being sure within a p-value
        # of 1E-6 that the k-NN densities, do not touch unless you really know what you are doing

        # Array initialization for kstar
        kstar = np.empty(self.Nele, dtype=int)
        prefactor = np.exp(
            self.id_selected / 2. * np.log(np.pi) - gammaln((self.id_selected + 2.) / 2.))

        sec = time.time()
        for i in range(self.Nele):
            j = 4
            dL = 0.
            while (j < self.maxk and dL < Dthr):
                ksel = j - 1
                vvi = prefactor * pow(self.distances[i, ksel], self.id_selected)
                vvj = prefactor * pow(self.distances[self.dist_indices[i, j], ksel],
                                      self.id_selected)
                dL = -2. * ksel * (np.log(vvi) + np.log(vvj) - 2. * np.log(vvi + vvj) + np.log(4))
                j = j + 1
            kstar[i] = j - 2
        sec2 = time.time()
        if self.verb:
            print( "{0:0.2f} seconds finding the optimal k for all the points".format(sec2 - sec) )

        self.kstar = kstar

    # ----------------------------------------------------------------------------------------------

    def compute_neigh_indices(self):
        """Compute the indices of all the couples [i,j] such that j is a neighbour of i up to the k*-th nearest (excluded).
        The couples of indices are stored in a numpy ndarray of rank 2 and secondary dimension = 2.
        The index of the corresponding AAAAAAAAAAAAA make indpointer which is a np.array of length Nele which indicates for each i the starting index of the corresponding [i,.] subarray.

        """
        # compute optimal k
        if self.kstar is None:
            self.compute_kstar()

        if self.verb:
            print('Computation of the neighbour indices started')

        sec = time.time()

        #self.get_vector_diffs = sparse.csr_matrix((self.Nele, self.Nele),dtype=np.int_)
        self.nind_list , self.nind_iptr = cf.return_neigh_ind(self.dist_indices, self.kstar)

        sec2 = time.time()
        if self.verb: print(
            "{0:0.2f} seconds computing vector differences".format(sec2 - sec))

    # ----------------------------------------------------------------------------------------------

    def compute_neigh_vector_diffs(self):
        """Compute the vector differences from each point to its k* nearest neighbors.
        The resulting vectors are stored in a numpy ndarray of rank 2 and secondary dimension = dims.
        The index of  scipy sparse csr_matrix format.

        """
        # compute neighbour indices
        if self.nind_list is None: self.compute_neigh_indices()

        if self.verb: print('Computation of the vector differences started')
        sec = time.time()

        #self.get_vector_diffs = sparse.csr_matrix((self.Nele, self.Nele),dtype=np.int_)
        self.neigh_vector_diffs = cf.return_neigh_vector_diffs(self.X, self.nind_list)

        sec2 = time.time()
        if self.verb: print(
            "{0:0.2f} seconds computing vector differences".format(sec2 - sec))

    # ----------------------------------------------------------------------------------------------

    def return_neigh_vector_diffs(self, i, j):
        """Return the vector difference between points i and j.

        Args:
            i and j, indices of the two points

        Returns:
            self.X[j] - self.X[i]
        """ 
        return self.neigh_vector_diffs[self.nind_mat[i,j]]

    # ----------------------------------------------------------------------------------------------

    def compute_common_neighs(self):
        """Compute the common number of neighbours between couple of points (i,j) such that j is\
        in the neighbourhood of i. The numbers are stored in a scipy sparse csr_matrix format.

        Args:

        Returns:

        """

        # compute neighbour indices
        if self.nind_list is None: self.compute_neigh_indices()

        if self.verb: print('Computation of the numbers of common neighbours started')

        sec = time.time()
        self.common_neighs = cf.return_common_neighs(self.kstar, self.dist_indices, self.nind_list)
        sec2 = time.time()
        if self.verb: print(
            "{0:0.2f} seconds to carry out the computation.".format(sec2 - sec))

    # ----------------------------------------------------------------------------------------------

    def compute_density_kstarNN(self):
        if self.kstar is None:
            self.compute_kstar()

        if self.verb: print('kstar-NN density estimation started')

        dc = np.zeros(self.Nele, dtype=float)
        Rho = np.zeros(self.Nele, dtype=float)
        Rho_err = np.zeros(self.Nele, dtype=float)
        prefactor = np.exp(
            self.id_selected / 2. * np.log(np.pi) - gammaln((self.id_selected + 2) / 2))

        Rho_min = 9.9E300

        for i in range(self.Nele):
            k =self.kstar[i]
            dc[i] = self.distances[i, k]
            Rho[i] = np.log(k) - np.log(prefactor)

            rk = self.distances[i, k]

            Rho[i] -= self.id_selected * np.log(rk)

            Rho_err[i] = 1. / np.sqrt(k)

            if (Rho[i] < Rho_min):
                Rho_min = Rho[i]

            # Normalise density

        Rho -= np.log(self.Nele)

        self.Rho = Rho
        self.Rho_err = Rho_err
        self.dc = dc

        if self.verb: print('k-NN density estimation finished')

    # ----------------------------------------------------------------------------------------------

    def compute_density_PAk(self, method='NR'):

        # options for method:
        #   - "NR"=Newton-Raphson implemented in cython
        #   - "NM"=Nelder-Mead scipy built-in
        #   - "For"=Newton-Raphson implemented in Fortran

        # compute optimal k
        if self.kstar is None:
            self.compute_kstar()

        if self.verb:
            print('PAk density estimation started')

        dc = np.zeros(self.Nele, dtype=float)
        Rho = np.zeros(self.Nele, dtype=float)
        Rho_err = np.zeros(self.Nele, dtype=float)
        prefactor = np.exp(
            self.id_selected / 2. * np.log(np.pi) - gammaln((self.id_selected + 2.) / 2.))
        Rho_min = 9.9E300

        sec = time.time()
        for i in range(self.Nele):
            vi = np.zeros(self.maxk, dtype=float)
            dc[i] = self.distances[i, self.kstar[i]]
            rr = np.log(self.kstar[i]) - (
                    np.log(prefactor) + self.id_selected * np.log(self.distances[i, self.kstar[i]]))
            knn = 0
            for j in range(self.kstar[i]):
                # to avoid easy overflow
                vi[j] = prefactor * (pow(self.distances[i, j + 1], self.id_selected) - pow(
                    self.distances[i, j], self.id_selected))
                # distance_ratio = pow(self.distances[i, j]/self.distances[i, j + 1], self.id_selected)
                # print(distance_ratio)
                # exponent = self.id_selected*np.log(self.distances[i, j + 1]) + np.log(1-distance_ratio)
                # print(exponent)
                # vi[j] = prefactor*np.exp(exponent)
                if (vi[j] < 1.0E-300):
                    knn = 1
                    break
            if (knn == 0):
                if (method == 'NR'):
                    Rho[i] = cml._nrmaxl(rr, self.kstar[i], vi, self.maxk)
                elif (method == 'NM'):
                    from duly.utils_.mlmax import MLmax
                    Rho[i] = MLmax(rr, self.kstar[i], vi)
                else:
                    raise ValueError("Please choose a valid method")
                # Rho[i] = NR.nrmaxl(rr, kstar[i], vi, self.maxk) # OLD FORTRAN
            else:
                Rho[i] = rr
            if (Rho[i] < Rho_min):
                Rho_min = Rho[i]

            Rho_err[i] = np.sqrt((4 * self.kstar[i] + 2) / (self.kstar[i] * (self.kstar[i] - 1)))

        sec2 = time.time()
        if self.verb:
            print("{0:0.2f} seconds optimizing the likelihood for all the points".format(sec2 - sec))

        # Normalise density
        Rho -= np.log(self.Nele)

        self.Rho = Rho
        self.Rho_err = Rho_err
        self.dc = dc
        self.kstar = self.kstar

        if self.verb:
            print('PAk density estimation finished')

    # ----------------------------------------------------------------------------------------------

    def compute_density_kstarNN_gCorr(self, alpha=1., gauss_approx=False, Fij_type='grad'):
        """
        finds the minimum of the
        """
        from duly.utils_.mlmax_pytorch import maximise
        # Fij_types: 'grad', 'zero', 'PAk'
        # TODO: we need to implement a gCorr term with the deltaFijs equal to zero

        # compute optimal k
        if self.kstar is None:
            self.compute_kstar()

        if Fij_type == 'zero':
            # set changes in free energy to zero
            raise NotImplementedError("still not implemented")
            # self.Fij_list = []
            # self.Fij_var_list = []
            #
            # Fij_list = self.Fij_list
            # Fij_var_list = self.Fij_var_list

        elif Fij_type == 'grad':
            # compute changes in free energy
            if self.Fij_list is None: self.compute_deltaFs_grad()
            Fij_list = self.Fij_list
            Fij_var_list = self.Fij_var_list

        else:
            raise ValueError("please select a valid Fij type")

        if gauss_approx:
            raise NotImplementedError("Gaussian approximation not yet implemented (MATTEO DO IT)")

        else:
            # compute Vis
            prefactor = np.exp(
                self.id_selected / 2. * np.log(np.pi) - gammaln((self.id_selected + 2) / 2))

            dc = np.array([self.distances[i,self.kstar[i]] for i in range(self.Nele)])

            Vis = prefactor * (dc ** self.id_selected)

            # get good initial conditions for the optimisation
            Fis = np.array([np.log(self.kstar[i]) - np.log(Vis[i]) for i in range(self.Nele)])

            # optimise the likelihood using pytorch
            l_, Rho = maximise(Fis,self.kstar, Vis, self.dist_indices, Fij_list, Fij_var_list, alpha)

        # normalise density
        Rho -= np.log(self.Nele)

        self.Rho = Rho

    # ----------------------------------------------------------------------------------------------

    def compute_density_PAk_gCorr(self, alpha=1.):
        from duly.utils_.mlmax_pytorch import maximise_wPAk
        """
        finds the maximum likelihood solution of PAk likelihood + gCorr likelihood with deltaFijs
        computed using the gradients
        """
        # TODO: we need to impement the deltaFijs to be computed as a*l (as in PAk)

        # compute changes in free energy
        if self.Fij_array is None: self.compute_deltaFs_grads_semisum()

        dc = np.empty(self.Nele, dtype=float)
        Rho = np.empty(self.Nele, dtype=float)

        prefactor = np.exp(
            self.id_selected / 2. * np.log(np.pi) - gammaln((self.id_selected + 2) / 2))

        vij_list = []

        for i in range(self.Nele):
            
            Fij_list = self.Fij_list
            Fij_var_list = self.Fij_var_list

            Fij_list.append(self.Fij_array[self.nind_iptr[i]:self.nind_iptr[i+1]])
            Fij_var_list.append(self.Fij_var_array[self.nind_iptr[i]:self.nind_iptr[i+1]])

            dc[i] = self.distances[i, self.kstar[i]]
            rr = np.log(self.kstar[i]) - (
                    np.log(prefactor) + self.id_selected * np.log(self.distances[i, self.kstar[i]]))
            Rho[i] = rr
            vj = np.zeros(self.kstar[i])
            for j in range(self.kstar[i]):
                vj[j] = prefactor * (pow(self.distances[i, j + 1], self.id_selected) - pow(
                    self.distances[i, j], self.id_selected))

            vij_list.append(vj)

        l_, Rho = maximise_wPAk(Rho, self.kstar, vij_list, self.dist_indices, Fij_list,
                                Fij_var_list, alpha)

        self.Rho = Rho
        self.Rho -= np.log(self.Nele)

    # ----------------------------------------------------------------------------------------------

    def compute_density_PAk_gCorr_flat(self, alpha=1.,onlyNN=False):
        from duly.utils_.mlmax_pytorch import maximise_wPAk_flatF
        """
        finds the maximum likelihood solution of PAk likelihood + gCorr likelihood with deltaFijs
        computed using the gradients
        """
        # TODO: we need to impement the deltaFijs to be computed as a*l (as in PAk)

        # compute optimal k
        if self.kstar is None:
            self.compute_kstar()

        dc = np.zeros(self.Nele, dtype=float)
        Rho = np.zeros(self.Nele, dtype=float)
        Rho_err = np.zeros(self.Nele, dtype=float)

        prefactor = np.exp(
            self.id_selected / 2. * np.log(np.pi) - gammaln((self.id_selected + 2) / 2))

        vij_list = []

        for i in range(self.Nele):
            dc[i] = self.distances[i, self.kstar[i]]
            rr = np.log(self.kstar[i]) - (
                    np.log(prefactor) + self.id_selected * np.log(self.distances[i, self.kstar[i]]))
            Rho[i] = rr
            vj = np.zeros(self.kstar[i])
            for j in range(self.kstar[i]):
                vj[j] = prefactor * (pow(self.distances[i, j + 1], self.id_selected) - pow(
                    self.distances[i, j], self.id_selected))

            vij_list.append(vj)

            Rho_err[i] = np.sqrt((4 * self.kstar[i] + 2) / (self.kstar[i] * (self.kstar[i] - 1)))

        if self.verb: print("Starting likelihood maximisation")
        sec = time.time()
        l_, Rho = maximise_wPAk_flatF(Rho, Rho_err, self.kstar, vij_list, self.dist_indices, alpha, onlyNN)
        sec2 = time.time()
        if self.verb: print(
            "{0:0.2f} seconds for likelihood maximisation".format(sec2 - sec))


        self.Rho = Rho
        self.Rho -= np.log(self.Nele)

    # ----------------------------------------------------------------------------------------------

    def compute_density_dF_PAk(self):

        # check for deltaFij 
        if self.Fij_array is None: self.compute_deltaFs_grads_semisum()

        if self.verb: 
            print('dF_PAk density estimation started')
            sec=time.time()

        dc = np.zeros(self.Nele, dtype=float)
        Rho = np.zeros(self.Nele, dtype=float)
        Rho_err = np.zeros(self.Nele, dtype=float)
        prefactor = np.exp(
            self.id_selected / 2. * np.log(np.pi) - gammaln((self.id_selected + 2) / 2))

        Rho_min = 9.9E300

        for i in range(self.Nele):
            k = int(self.kstar[i])
            dc[i] = self.distances[i, k]
            Rho[i] = np.log(k) - np.log(prefactor)

            Rho_err[i] = np.sqrt((4 * k + 2) / (k * (k - 1)))
            corrected_rk = 0.
            Fijs = self.Fij_array[self.nind_iptr[i]:self.nind_iptr[i+1]]

            for j in range(1, k ):
                Fij = Fijs[j - 1]
                rjjm1 = self.distances[i, j] ** self.id_selected - self.distances[
                    i, j - 1] ** self.id_selected

                corrected_rk += rjjm1 * np.exp(Fij)  # * (1+Fij)

            Rho[i] -= np.log(corrected_rk)

            if (Rho[i] < Rho_min):
                Rho_min = Rho[i]       

        # Normalise density
        Rho -= np.log(self.Nele)

        self.Rho = Rho
        self.Rho_err = Rho_err
        self.dc = dc

        sec2 = time.time()
        if self.verb: print("{0:0.2f} seconds for dF_PAk density estimation".format(sec2 - sec))

    # ----------------------------------------------------------------------------------------------
    def compute_density_gPAk(self, mode='standard'):
        # compute optimal k
        if self.kstar is None:
            self.compute_kstar()

        dc = np.zeros(self.Nele, dtype=float)
        Rho = np.zeros(self.Nele, dtype=float)
        Rho_err = np.zeros(self.Nele, dtype=float)
        prefactor = np.exp(
            self.id_selected / 2. * np.log(np.pi) - gammaln((self.id_selected + 2) / 2))

        Rho_min = 9.9E300

        self.compute_deltaFs_grad()
        Fij_list = self.Fij_list

        if self.verb: print('gPAk density estimation started')

        if mode == 'standard':

            for i in range(self.Nele):
                k = int(self.kstar[i])
                dc[i] = self.distances[i, k]
                Rho[i] = np.log(k) - np.log(prefactor)

                Rho_err[i] = np.sqrt((4 * self.kstar[i] + 2) / (self.kstar[i] * (self.kstar[i] - 1)))
                corrected_rk = 0.
                Fijs = Fij_list[i]

                for j in range(1, k):
                    Fij = Fijs[j - 1]
                    rjjm1 = self.distances[i, j] ** self.id_selected - self.distances[
                        i, j - 1] ** self.id_selected

                    corrected_rk += rjjm1 * np.exp(Fij)  # * (1+Fij)

                Rho[i] -= np.log(corrected_rk)

                if (Rho[i] < Rho_min):
                    Rho_min = Rho[i]

        elif mode == 'gPAk+':

            vi = np.empty(self.maxk, dtype=float)

            for i in range(self.Nele):
                k = int(self.kstar[i])
                dc[i] = self.distances[i, k]

                rr = np.log(self.kstar[i]) - (
                        np.log(prefactor) + self.id_selected * np.log(self.distances[i, self.kstar[i]]))

                Rho_err[i] = 1. / np.sqrt(k)

                Fijs = Fij_list[i]

                knn = 0
                for j in range(1, k + 1):

                    rjjm1 = self.distances[i, j] ** self.id_selected - self.distances[
                        i, j - 1] ** self.id_selected

                    vi[j - 1] = prefactor * rjjm1

                    if (vi[j - 1] < 1.0E-300):
                        knn = 1

                        break
                if (knn == 0):
                    Rho[i] = MLmax_gPAk(rr, k, vi, Fijs)
                else:
                    Rho[i] = rr

                if (Rho[i] < Rho_min):
                    Rho_min = Rho[i]

        elif mode == 'g+PAk':
            vi = np.empty(self.maxk, dtype=float)

            for i in range(self.Nele):
                k = int(self.kstar[i])
                dc[i] = self.distances[i, k]

                rr = np.log(self.kstar[i]) - (
                        np.log(prefactor) + self.id_selected * np.log(self.distances[i, self.kstar[i]]))

                Rho_err[i] = 1. / np.sqrt(k)

                Fijs = Fij_list[i]

                knn = 0
                for j in range(1, k + 1):

                    rjjm1 = self.distances[i, j] ** self.id_selected - self.distances[
                        i, j - 1] ** self.id_selected

                    vi[j - 1] = prefactor * rjjm1

                    if (vi[j - 1] < 1.0E-300):
                        knn = 1

                        break
                if (knn == 0):
                    Rho[i] = MLmax_gpPAk(rr, k, vi, Fijs)
                else:
                    Rho[i] = rr

                if (Rho[i] < Rho_min):
                    Rho_min = Rho[i]
        else:
            raise ValueError('Please select a valid gPAk mode')

        # Normalise density
        Rho -= np.log(self.Nele)

        self.Rho = Rho
        self.Rho_err = Rho_err
        self.dc = dc

        if self.verb: print('k-NN density estimation finished')

    # ----------------------------------------------------------------------------------------------

    def compute_density_gCorr(self, use_variance=True):
        # TODO: matrix A should be in sparse format!

        # compute changes in free energy
        if self.Fij_array is None: self.compute_deltaFs_grads_semisum()
        
        if self.verb: 
            print('gCorr density estimation started')
            sec=time.time()

        # compute adjacency matrix and cumulative changes
        A = np.zeros((self.Nele, self.Nele))

        deltaFcum_from_i = np.zeros(self.Nele)
        deltaFcum_into_i = np.zeros(self.Nele)

        for i in range(self.Nele):

            Fijs = self.Fij_array[self.nind_iptr[i]:self.nind_iptr[i+1]]
            Fijs_var = self.Fij_var_array[self.nind_iptr[i]:self.nind_iptr[i+1]]

            # deltaFcum_from_i[i] = np.sum(Fijs/Fijs_var)
            deltaFcum_from_i[i] = np.sum(Fijs)
            # TODO: should this be divided by the variance?

            for n_neigh in range(int(self.kstar[i] / 2)):
                j = self.dist_indices[i, n_neigh + 1]

                # update adjacency
                if use_variance:
                    update = 1. / Fijs_var[n_neigh]
                else:
                    update = 1.

                A[i, j] -= update
                A[j, i] -= update

                # deltaFcum_into_i[j] += Fijs[n_neigh]/Fijs_var[n_neigh]
                deltaFcum_into_i[j] += Fijs[n_neigh]
                # TODO: should this be divided by the variance?

        A[np.diag_indices_from(A)] = - np.sum(A, axis=1)

        deltaFcum = deltaFcum_from_i - deltaFcum_into_i

        Rho = np.dot(np.linalg.inv(A), - deltaFcum)

        self.Rho = Rho

        sec2 = time.time()
        if self.verb: print("{0:0.2f} seconds for gCorr density estimation".format(sec2 - sec))

    # ----------------------------------------------------------------------------------------------

    def return_grads(self):
        """[OBSOLETE] Returns the gradient of the log density each point using k* nearest neighbors.
        The gradient is estimated via a linear expansion of the density propagated to the log-density.

        Returns:
            grads (np.ndarray(float)): for each line i contains the gradient components estimated from from point i 

        """
        # compute optimal k
        assert (self.X is not None)

        # compute optimal k
        if self.kstar is None:
            self.compute_kstar()
        d = self.X.shape[1]
        grads = np.zeros((self.X.shape[0], d))

        for i in range(self.X.shape[0]):
            xi = self.X[i]

            mean_vec = np.zeros(d)
            k = int(self.kstar[i])

            for j in range(k):
                xj = self.X[self.dist_indices[i, j + 1]]
                xjmxi = xj - xi
                mean_vec += xjmxi

            mean_vec = mean_vec / k
            r = np.linalg.norm(xjmxi)

            grads[i, :] = (self.id_selected + 2) / r ** 2 * mean_vec

        # grads = gc.compute_grads_from_coords(self.X, self.dist_indices, self.kstar,
        #                                      self.id_selected)

        return grads

    # ----------------------------------------------------------------------------------------------

    def compute_grads(self, comp_covmat=False):
        """Compute the gradient of the log density each point using k* nearest neighbors.
        The gradient is estimated via a linear expansion of the density propagated to the log-density.

        Args:
            k: number of neighbours used to compute the density

        Returns:


        MODIFICARE QUI E ANCHE NEGLI ATTRIBUTI



        """
        # compute optimal k
        if self.kstar is None:
            self.compute_kstar()

        if self.verb:
            print('Estimation of the density gradient started')

        sec = time.time()
        if comp_covmat is False:
<<<<<<< HEAD
            self.grads, self.grads_var = cgr.compute_grads_and_var_from_coords(self.X, self.dist_indices,
                                                                  self.kstar, self.id_selected)
        else:
            self.grads, self.grads_var = cgr.compute_grads_and_covmat_from_coords(self.X, self.dist_indices,
=======
            self.grads, self.grads_var = cf.return_grads_and_var_from_coords(self.X, self.dist_indices,
                                                                  self.kstar, self.id_selected)
        else:
            self.grads, self.grads_var = cf.return_grads_and_covmat_from_coords(self.X, self.dist_indices,
>>>>>>> 040b64e7
                                                                  self.kstar, self.id_selected)
            self.check_grads_covmat = True
        sec2 = time.time()
        if self.verb: print(
            "{0:0.2f} seconds computing gradients".format(sec2 - sec))

    # ----------------------------------------------------------------------------------------------

    def compute_deltaFs_grad(self, extgrads=None, extgrads_covmat=None):
        """Compute deviations deltaFij to standard kNN log-densities at point j as seen from point i using
        a linear expansion (see `compute_grads`).

        Returns:

        """
        # compute optimal k
        if self.kstar is None:
            self.compute_kstar()

        if self.verb:
            print('Estimation of the gradient (linear) corrections deltaFij to the log-density started')

        sec = time.time()
        if self.X is not None:
            if extgrads is None:
<<<<<<< HEAD
                Fij_list, Fij_var_list = cgr.compute_deltaFs_from_coords(self.X,
=======
                Fij_list, Fij_var_list = cf.return_deltaFs_from_coords(self.X,
>>>>>>> 040b64e7
                                                                        self.dist_indices,
                                                                        self.kstar,
                                                                        self.id_selected)
            else:
                assert extgrads_covmat is not None
<<<<<<< HEAD
                Fij_list, Fij_var_list = cgr.compute_deltaFs_from_coords_and_grads(self.X,
=======
                Fij_list, Fij_var_list = cf.return_deltaFs_from_coords_and_grads(self.X,
>>>>>>> 040b64e7
                                                                        self.dist_indices,
                                                                        self.kstar,
                                                                        extgrads,
                                                                        extgrads_covmat)

        else:
            print('Warning, falling back to a very slow implementation of the gradient estimation')
            if extgrads is not None:
                print('NOT using the given external gradients')

            Fij_list = []
            Fij_var_list = []

            for i in range(self.Nele):
                k = int(self.kstar[i])

                rk = self.distances[i, k]

                if i % 100 == 0: print(i)

                Fijs = np.empty(k, dtype=float)
                Fijs_var = np.empty(k, dtype=float)

                for j in range(1, k + 1):
                    rij = self.distances[i, j]
                    j_idx = self.dist_indices[i, j]

                    Fij = 0
                    Fij_sq = 0

                    for l in range(1, k + 1):
                        ril = self.distances[i, l]
                        l_idx = self.dist_indices[i, l]

                        idx_jl = np.where(self.dist_indices[j_idx] == l_idx)[0][0]
                        rjl = self.distances[j_idx, idx_jl]
                        # rjl = np.linalg.norm(self.X[j_idx] - self.X[l_idx])
                        Fijl = (rij ** 2 + ril ** 2 - rjl ** 2) / 2.

                        Fij += Fijl
                        Fij_sq += Fijl ** 2

                    Fij = Fij / k
                    Fij_sq = Fij_sq / k

                    Fij = ((self.id_selected + 2) / rk ** 2) * Fij

                    Var_ij = ((self.id_selected + 2) / rk ** 2) ** 2 * Fij_sq - Fij ** 2

                    Fijs[j - 1] = Fij
                    Fijs_var[j - 1] = Var_ij

                Fij_list.append(Fijs)
                Fij_var_list.append(Fijs_var)

        self.Fij_list = Fij_list
        self.Fij_var_list = Fij_var_list

        sec2 = time.time()
        if self.verb: print(
            "{0:0.2f} seconds computing gradient corrections".format(sec2 - sec))

    # ----------------------------------------------------------------------------------------------

    def compute_deltaFs_grads_semisum(self, chi='auto'):
        """Compute deviations deltaFij to standard kNN log-densities at point j as seen from point i using\
            a linear expansion with as slope the semisum of the average gradient of the log-density over the neighbourhood of points i and j. \
            The parameter chi is used in the estimation of the squared error of the deltaFij as 1/4*(E_i^2+E_j^2+2*E_i*E_j*chi), \
            where E_i is the error on the estimate of grad_i*DeltaX_ij.
        
        Args:
            chi: the Pearson correlation coefficient between the estimates of the gradient in i and j. Can take a numerical value between 0 and 1.\
                The option 'auto' takes a geometrical estimate of chi based on AAAAAAAAA

        Returns:

        """

        # check or compute vector_diffs
        if self.neigh_vector_diffs is None: self.compute_neigh_vector_diffs()

        # check or compute gradients and their covariance matrices
        if self.grads is None: self.compute_grads(comp_covmat=True)

        elif self.check_grads_covmat == False: self.compute_grads(comp_covmat=True)

        if self.verb: print('Estimation of the gradient semisum (linear) corrections deltaFij to the log-density started')
        sec = time.time()

        nspar = self.nind_list.shape[0]

        Fij_array = np.zeros(nspar)
        Fij_var_array = np.zeros(nspar)

        k1 = self.kstar[self.nind_list[:,0]]
        k2 = self.kstar[self.nind_list[:,1]]
        g1 = self.grads[self.nind_list[:,0]]
        g2 = self.grads[self.nind_list[:,1]]
        g_var1 = self.grads_var[self.nind_list[:,0]]
        g_var2 = self.grads_var[self.nind_list[:,1]]
        
        if chi=='auto':
            # check or compute common_neighs
            if self.common_neighs is None: self.compute_common_neighs()

            chi = self.common_neighs/(k1+k2-self.common_neighs)

        else:
            assert (chi >= 0. and chi <=1.), "Invalid value for argument 'chi'"

        Fij_array = 0.5*np.einsum('ij, ij -> i', g1+g2, self.neigh_vector_diffs)
        vari = np.einsum( 'ij, ij -> i', self.neigh_vector_diffs , np.einsum('ijk, ik -> ij', g_var1, self.neigh_vector_diffs))
        varj = np.einsum( 'ij, ij -> i', self.neigh_vector_diffs , np.einsum('ijk, ik -> ij', g_var2, self.neigh_vector_diffs))
        Fij_var_array = 0.25*(vari+varj+2*chi*np.sqrt(vari*varj))

        sec2 = time.time()
        if self.verb: print(
            "{0:0.2f} seconds computing gradient corrections".format(sec2 - sec))

        self.Fij_array = Fij_array
        self.Fij_var_array = Fij_var_array

    # ----------------------------------------------------------------------------------------------


    def return_entropy(self):
        """Compute a very rough estimate of the entropy of the data distribution
        as the average negative log probability.

        Returns:
            H (float): the estimate entropy of the distribution

        """
        assert (self.Rho is not None)

        H = - np.mean(self.Rho)

        return H

# if __name__ == '__main__':
#     X = np.random.uniform(size=(50, 2))
#
#     de = DensityEstimation(coordinates=X)
#
#     de.compute_distances(maxk=25)
#
#     de.compute_id_2NN(decimation=1)
#
#     de.compute_density_kNN(10)
#
#     de.compute_grads()
#
#     print(de.Rho)<|MERGE_RESOLUTION|>--- conflicted
+++ resolved
@@ -41,21 +41,21 @@
         super().__init__(coordinates=coordinates, distances=distances, maxk=maxk, verbose=verbose,
                          njobs=njobs)
 
-        self.kstar=None
-        self.neigh_vector_diffs=None
-        self.nind_list=None
-        self.nind_iptr=None
-        self.nind_mat=None
-        self.common_neighs=None
-        self.dc=None
-        self.Rho=None
-        self.Rho_err=None
-        self.grads=None
-        self.grads_var=None
-        self.Fij_list=None
-        self.Fij_var_list=None
-        self.Fij_array=None
-        self.Fij_var_array=None
+        self.kstar = None
+        self.neigh_vector_diffs = None
+        self.nind_list = None
+        self.nind_iptr = None
+        self.nind_mat = None
+        self.common_neighs = None
+        self.dc = None
+        self.Rho = None
+        self.Rho_err = None
+        self.grads = None
+        self.grads_var = None
+        self.Fij_list = None
+        self.Fij_var_list = None
+        self.Fij_array = None
+        self.Fij_var_array = None
 
     # ----------------------------------------------------------------------------------------------
 
@@ -139,7 +139,7 @@
             kstar[i] = j - 2
         sec2 = time.time()
         if self.verb:
-            print( "{0:0.2f} seconds finding the optimal k for all the points".format(sec2 - sec) )
+            print("{0:0.2f} seconds finding the optimal k for all the points".format(sec2 - sec))
 
         self.kstar = kstar
 
@@ -160,8 +160,8 @@
 
         sec = time.time()
 
-        #self.get_vector_diffs = sparse.csr_matrix((self.Nele, self.Nele),dtype=np.int_)
-        self.nind_list , self.nind_iptr = cf.return_neigh_ind(self.dist_indices, self.kstar)
+        # self.get_vector_diffs = sparse.csr_matrix((self.Nele, self.Nele),dtype=np.int_)
+        self.nind_list, self.nind_iptr = cgr.return_neigh_ind(self.dist_indices, self.kstar)
 
         sec2 = time.time()
         if self.verb: print(
@@ -181,8 +181,8 @@
         if self.verb: print('Computation of the vector differences started')
         sec = time.time()
 
-        #self.get_vector_diffs = sparse.csr_matrix((self.Nele, self.Nele),dtype=np.int_)
-        self.neigh_vector_diffs = cf.return_neigh_vector_diffs(self.X, self.nind_list)
+        # self.get_vector_diffs = sparse.csr_matrix((self.Nele, self.Nele),dtype=np.int_)
+        self.neigh_vector_diffs = cgr.return_neigh_vector_diffs(self.X, self.nind_list)
 
         sec2 = time.time()
         if self.verb: print(
@@ -198,8 +198,8 @@
 
         Returns:
             self.X[j] - self.X[i]
-        """ 
-        return self.neigh_vector_diffs[self.nind_mat[i,j]]
+        """
+        return self.neigh_vector_diffs[self.nind_mat[i, j]]
 
     # ----------------------------------------------------------------------------------------------
 
@@ -219,7 +219,7 @@
         if self.verb: print('Computation of the numbers of common neighbours started')
 
         sec = time.time()
-        self.common_neighs = cf.return_common_neighs(self.kstar, self.dist_indices, self.nind_list)
+        self.common_neighs = cgr.return_common_neighs(self.kstar, self.dist_indices, self.nind_list)
         sec2 = time.time()
         if self.verb: print(
             "{0:0.2f} seconds to carry out the computation.".format(sec2 - sec))
@@ -241,7 +241,7 @@
         Rho_min = 9.9E300
 
         for i in range(self.Nele):
-            k =self.kstar[i]
+            k = self.kstar[i]
             dc[i] = self.distances[i, k]
             Rho[i] = np.log(k) - np.log(prefactor)
 
@@ -377,7 +377,7 @@
             prefactor = np.exp(
                 self.id_selected / 2. * np.log(np.pi) - gammaln((self.id_selected + 2) / 2))
 
-            dc = np.array([self.distances[i,self.kstar[i]] for i in range(self.Nele)])
+            dc = np.array([self.distances[i, self.kstar[i]] for i in range(self.Nele)])
 
             Vis = prefactor * (dc ** self.id_selected)
 
@@ -385,7 +385,7 @@
             Fis = np.array([np.log(self.kstar[i]) - np.log(Vis[i]) for i in range(self.Nele)])
 
             # optimise the likelihood using pytorch
-            l_, Rho = maximise(Fis,self.kstar, Vis, self.dist_indices, Fij_list, Fij_var_list, alpha)
+            l_, Rho = maximise(Fis, self.kstar, Vis, self.dist_indices, Fij_list, Fij_var_list, alpha)
 
         # normalise density
         Rho -= np.log(self.Nele)
@@ -414,12 +414,12 @@
         vij_list = []
 
         for i in range(self.Nele):
-            
+
             Fij_list = self.Fij_list
             Fij_var_list = self.Fij_var_list
 
-            Fij_list.append(self.Fij_array[self.nind_iptr[i]:self.nind_iptr[i+1]])
-            Fij_var_list.append(self.Fij_var_array[self.nind_iptr[i]:self.nind_iptr[i+1]])
+            Fij_list.append(self.Fij_array[self.nind_iptr[i]:self.nind_iptr[i + 1]])
+            Fij_var_list.append(self.Fij_var_array[self.nind_iptr[i]:self.nind_iptr[i + 1]])
 
             dc[i] = self.distances[i, self.kstar[i]]
             rr = np.log(self.kstar[i]) - (
@@ -440,7 +440,7 @@
 
     # ----------------------------------------------------------------------------------------------
 
-    def compute_density_PAk_gCorr_flat(self, alpha=1.,onlyNN=False):
+    def compute_density_PAk_gCorr_flat(self, alpha=1., onlyNN=False):
         from duly.utils_.mlmax_pytorch import maximise_wPAk_flatF
         """
         finds the maximum likelihood solution of PAk likelihood + gCorr likelihood with deltaFijs
@@ -482,7 +482,6 @@
         if self.verb: print(
             "{0:0.2f} seconds for likelihood maximisation".format(sec2 - sec))
 
-
         self.Rho = Rho
         self.Rho -= np.log(self.Nele)
 
@@ -493,9 +492,9 @@
         # check for deltaFij 
         if self.Fij_array is None: self.compute_deltaFs_grads_semisum()
 
-        if self.verb: 
+        if self.verb:
             print('dF_PAk density estimation started')
-            sec=time.time()
+            sec = time.time()
 
         dc = np.zeros(self.Nele, dtype=float)
         Rho = np.zeros(self.Nele, dtype=float)
@@ -512,9 +511,9 @@
 
             Rho_err[i] = np.sqrt((4 * k + 2) / (k * (k - 1)))
             corrected_rk = 0.
-            Fijs = self.Fij_array[self.nind_iptr[i]:self.nind_iptr[i+1]]
-
-            for j in range(1, k ):
+            Fijs = self.Fij_array[self.nind_iptr[i]:self.nind_iptr[i + 1]]
+
+            for j in range(1, k):
                 Fij = Fijs[j - 1]
                 rjjm1 = self.distances[i, j] ** self.id_selected - self.distances[
                     i, j - 1] ** self.id_selected
@@ -524,9 +523,9 @@
             Rho[i] -= np.log(corrected_rk)
 
             if (Rho[i] < Rho_min):
-                Rho_min = Rho[i]       
-
-        # Normalise density
+                Rho_min = Rho[i]
+
+                # Normalise density
         Rho -= np.log(self.Nele)
 
         self.Rho = Rho
@@ -665,10 +664,10 @@
 
         # compute changes in free energy
         if self.Fij_array is None: self.compute_deltaFs_grads_semisum()
-        
-        if self.verb: 
+
+        if self.verb:
             print('gCorr density estimation started')
-            sec=time.time()
+            sec = time.time()
 
         # compute adjacency matrix and cumulative changes
         A = np.zeros((self.Nele, self.Nele))
@@ -678,8 +677,8 @@
 
         for i in range(self.Nele):
 
-            Fijs = self.Fij_array[self.nind_iptr[i]:self.nind_iptr[i+1]]
-            Fijs_var = self.Fij_var_array[self.nind_iptr[i]:self.nind_iptr[i+1]]
+            Fijs = self.Fij_array[self.nind_iptr[i]:self.nind_iptr[i + 1]]
+            Fijs_var = self.Fij_var_array[self.nind_iptr[i]:self.nind_iptr[i + 1]]
 
             # deltaFcum_from_i[i] = np.sum(Fijs/Fijs_var)
             deltaFcum_from_i[i] = np.sum(Fijs)
@@ -778,18 +777,11 @@
 
         sec = time.time()
         if comp_covmat is False:
-<<<<<<< HEAD
-            self.grads, self.grads_var = cgr.compute_grads_and_var_from_coords(self.X, self.dist_indices,
-                                                                  self.kstar, self.id_selected)
+            self.grads, self.grads_var = cgr.return_grads_and_var_from_coords(self.X, self.dist_indices,
+                                                                              self.kstar, self.id_selected)
         else:
-            self.grads, self.grads_var = cgr.compute_grads_and_covmat_from_coords(self.X, self.dist_indices,
-=======
-            self.grads, self.grads_var = cf.return_grads_and_var_from_coords(self.X, self.dist_indices,
-                                                                  self.kstar, self.id_selected)
-        else:
-            self.grads, self.grads_var = cf.return_grads_and_covmat_from_coords(self.X, self.dist_indices,
->>>>>>> 040b64e7
-                                                                  self.kstar, self.id_selected)
+            self.grads, self.grads_var = cgr.return_grads_and_covmat_from_coords(self.X, self.dist_indices,
+                                                                                 self.kstar, self.id_selected)
             self.check_grads_covmat = True
         sec2 = time.time()
         if self.verb: print(
@@ -814,25 +806,17 @@
         sec = time.time()
         if self.X is not None:
             if extgrads is None:
-<<<<<<< HEAD
                 Fij_list, Fij_var_list = cgr.compute_deltaFs_from_coords(self.X,
-=======
-                Fij_list, Fij_var_list = cf.return_deltaFs_from_coords(self.X,
->>>>>>> 040b64e7
-                                                                        self.dist_indices,
-                                                                        self.kstar,
-                                                                        self.id_selected)
+                                                                         self.dist_indices,
+                                                                         self.kstar,
+                                                                         self.id_selected)
             else:
                 assert extgrads_covmat is not None
-<<<<<<< HEAD
                 Fij_list, Fij_var_list = cgr.compute_deltaFs_from_coords_and_grads(self.X,
-=======
-                Fij_list, Fij_var_list = cf.return_deltaFs_from_coords_and_grads(self.X,
->>>>>>> 040b64e7
-                                                                        self.dist_indices,
-                                                                        self.kstar,
-                                                                        extgrads,
-                                                                        extgrads_covmat)
+                                                                                   self.dist_indices,
+                                                                                   self.kstar,
+                                                                                   extgrads,
+                                                                                   extgrads_covmat)
 
         else:
             print('Warning, falling back to a very slow implementation of the gradient estimation')
@@ -911,11 +895,14 @@
         if self.neigh_vector_diffs is None: self.compute_neigh_vector_diffs()
 
         # check or compute gradients and their covariance matrices
-        if self.grads is None: self.compute_grads(comp_covmat=True)
-
-        elif self.check_grads_covmat == False: self.compute_grads(comp_covmat=True)
-
-        if self.verb: print('Estimation of the gradient semisum (linear) corrections deltaFij to the log-density started')
+        if self.grads is None:
+            self.compute_grads(comp_covmat=True)
+
+        elif self.check_grads_covmat == False:
+            self.compute_grads(comp_covmat=True)
+
+        if self.verb: print(
+            'Estimation of the gradient semisum (linear) corrections deltaFij to the log-density started')
         sec = time.time()
 
         nspar = self.nind_list.shape[0]
@@ -923,26 +910,28 @@
         Fij_array = np.zeros(nspar)
         Fij_var_array = np.zeros(nspar)
 
-        k1 = self.kstar[self.nind_list[:,0]]
-        k2 = self.kstar[self.nind_list[:,1]]
-        g1 = self.grads[self.nind_list[:,0]]
-        g2 = self.grads[self.nind_list[:,1]]
-        g_var1 = self.grads_var[self.nind_list[:,0]]
-        g_var2 = self.grads_var[self.nind_list[:,1]]
-        
-        if chi=='auto':
+        k1 = self.kstar[self.nind_list[:, 0]]
+        k2 = self.kstar[self.nind_list[:, 1]]
+        g1 = self.grads[self.nind_list[:, 0]]
+        g2 = self.grads[self.nind_list[:, 1]]
+        g_var1 = self.grads_var[self.nind_list[:, 0]]
+        g_var2 = self.grads_var[self.nind_list[:, 1]]
+
+        if chi == 'auto':
             # check or compute common_neighs
             if self.common_neighs is None: self.compute_common_neighs()
 
-            chi = self.common_neighs/(k1+k2-self.common_neighs)
+            chi = self.common_neighs / (k1 + k2 - self.common_neighs)
 
         else:
-            assert (chi >= 0. and chi <=1.), "Invalid value for argument 'chi'"
-
-        Fij_array = 0.5*np.einsum('ij, ij -> i', g1+g2, self.neigh_vector_diffs)
-        vari = np.einsum( 'ij, ij -> i', self.neigh_vector_diffs , np.einsum('ijk, ik -> ij', g_var1, self.neigh_vector_diffs))
-        varj = np.einsum( 'ij, ij -> i', self.neigh_vector_diffs , np.einsum('ijk, ik -> ij', g_var2, self.neigh_vector_diffs))
-        Fij_var_array = 0.25*(vari+varj+2*chi*np.sqrt(vari*varj))
+            assert (chi >= 0. and chi <= 1.), "Invalid value for argument 'chi'"
+
+        Fij_array = 0.5 * np.einsum('ij, ij -> i', g1 + g2, self.neigh_vector_diffs)
+        vari = np.einsum('ij, ij -> i', self.neigh_vector_diffs,
+                         np.einsum('ijk, ik -> ij', g_var1, self.neigh_vector_diffs))
+        varj = np.einsum('ij, ij -> i', self.neigh_vector_diffs,
+                         np.einsum('ijk, ik -> ij', g_var2, self.neigh_vector_diffs))
+        Fij_var_array = 0.25 * (vari + varj + 2 * chi * np.sqrt(vari * varj))
 
         sec2 = time.time()
         if self.verb: print(
@@ -952,7 +941,6 @@
         self.Fij_var_array = Fij_var_array
 
     # ----------------------------------------------------------------------------------------------
-
 
     def return_entropy(self):
         """Compute a very rough estimate of the entropy of the data distribution
